--- conflicted
+++ resolved
@@ -106,14 +106,9 @@
         title: str = "SPARQL endpoint for RDFLib graph",
         description: str = "A SPARQL endpoint to serve machine learning models, or any other logic implemented in Python. \n[Source code](https://github.com/vemonet/rdflib-endpoint)",
         version: str = "0.1.0",
-<<<<<<< HEAD
         graph: Union[None, Graph, ConjunctiveGraph, Dataset] = None,
         functions: Optional[Dict[str, Callable[..., Any]]] = None,
-=======
-        graph: Union[Graph, ConjunctiveGraph, Dataset] = ConjunctiveGraph(),
         processor: Union[str, Processor] = "sparql",
-        functions: Dict[str, Callable[..., Any]] = {},
->>>>>>> daea68c3
         custom_eval: Optional[Callable[..., Any]] = None,
         enable_update: bool = False,
         cors_enabled: bool = True,
@@ -126,14 +121,9 @@
         Constructor of the SPARQL endpoint, everything happens here.
         FastAPI calls are defined in this constructor
         """
-<<<<<<< HEAD
         self.graph = graph if graph is not None else ConjunctiveGraph()
         self.functions = functions if functions is not None else {}
-=======
-        self.graph = graph
         self.processor = processor
-        self.functions = functions
->>>>>>> daea68c3
         self.title = title
         self.description = description
         self.version = version
